import dsp
from dsp.modules.hf_client import ChatModuleClient, HFClientSGLang, HFClientVLLM, HFServerTGI

from .predict import *
from .primitives import *
from .retrieve import *
from .signatures import *

# Functional must be imported after primitives, predict and signatures
from .functional import * # isort: skip
from .utils.logging import logger, set_log_level, set_log_output

settings = dsp.settings

AzureOpenAI = dsp.AzureOpenAI
OpenAI = dsp.GPT3
Mistral = dsp.Mistral
Databricks = dsp.Databricks
Cohere = dsp.Cohere
ColBERTv2 = dsp.ColBERTv2
Pyserini = dsp.PyseriniRetriever
Clarifai = dsp.ClarifaiLLM
Google = dsp.Google
<<<<<<< HEAD
GoogleVertexAI = dsp.GoogleVertexAI
=======
GROQ = dsp.GroqLM
>>>>>>> 37ee5dc8

HFClientTGI = dsp.HFClientTGI
HFClientVLLM = HFClientVLLM

Anyscale = dsp.Anyscale
Together = dsp.Together
HFModel = dsp.HFModel
OllamaLocal = dsp.OllamaLocal
Bedrock = dsp.Bedrock

configure = settings.configure
context = settings.context<|MERGE_RESOLUTION|>--- conflicted
+++ resolved
@@ -21,11 +21,8 @@
 Pyserini = dsp.PyseriniRetriever
 Clarifai = dsp.ClarifaiLLM
 Google = dsp.Google
-<<<<<<< HEAD
 GoogleVertexAI = dsp.GoogleVertexAI
-=======
 GROQ = dsp.GroqLM
->>>>>>> 37ee5dc8
 
 HFClientTGI = dsp.HFClientTGI
 HFClientVLLM = HFClientVLLM
